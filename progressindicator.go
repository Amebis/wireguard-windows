--- conflicted
+++ resolved
@@ -13,13 +13,9 @@
 type ProgressIndicator struct {
 	hwnd         HWND
 	taskbarList3 *ITaskbarList3
-<<<<<<< HEAD
-	length uint64
-=======
 	completed    uint32
 	total        uint32
 	state        PIState
->>>>>>> 5d16df6e
 }
 
 type PIState int
@@ -59,14 +55,6 @@
 	return nil
 }
 
-<<<<<<< HEAD
-func (pi* ProgressIndicator) SetLength(length uint64) {
-	pi.length = length
-}
-
-func(pi *ProgressIndicator) SetValue(pos uint64) error {
-	if hr := pi.taskbarList3.SetProgressValue(pi.hwnd, pos, pi.length); FAILED(hr){
-=======
 func (pi *ProgressIndicator) State() PIState {
 	return pi.state
 }
@@ -81,7 +69,6 @@
 
 func (pi *ProgressIndicator) SetCompleted(completed uint32) error {
 	if hr := pi.taskbarList3.SetProgressValue(pi.hwnd, completed, pi.total); FAILED(hr) {
->>>>>>> 5d16df6e
 		return errorFromHRESULT("ITaskbarList3.SetProgressValue", hr)
 	}
 	pi.completed = completed
